--- conflicted
+++ resolved
@@ -28,12 +28,6 @@
       "persistent": true,
       "cache": false
     },
-<<<<<<< HEAD
-    "swarm": {
-      "dependsOn": ["@elizaos/core#build"]
-    },
-=======
->>>>>>> ace6f99d
     "migrate": {
       "dependsOn": ["@elizaos/core#build"]
     },
