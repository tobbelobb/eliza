--- conflicted
+++ resolved
@@ -16,7 +16,6 @@
 
 # Remote character url (optional)
 REMOTE_CHARACTER_URL=
-
 
 ###############################
 #### Client Configurations ####
@@ -49,10 +48,6 @@
 TWITTER_RETRY_LIMIT=        # Maximum retry attempts for Twitter login
 TWITTER_SPACES_ENABLE=false # Enable or disable Twitter Spaces logic
 # Post Interval Settings (in minutes)
-<<<<<<< HEAD
-ENABLE_POST=       # Default: true
-=======
->>>>>>> 5c9a8d64
 POST_INTERVAL_MIN= # Default: 90
 POST_INTERVAL_MAX= # Default: 180
 POST_IMMEDIATELY=  # Default: false
@@ -377,10 +372,6 @@
 # Defaults to OFF if not specified
 TEE_MODE=OFF        # LOCAL | DOCKER | PRODUCTION
 WALLET_SECRET_SALT= # ONLY define if you want to use TEE Plugin, otherwise it will throw errors
-<<<<<<< HEAD
-=======
-
->>>>>>> 5c9a8d64
 
 # TEE Verifiable Log Configuration
 VLOG= # true/false;  if you want to use TEE Verifiable Log, set this to "true"
