--- conflicted
+++ resolved
@@ -1,36 +1,28 @@
 {
-    "name": "@elizaos/plugin-cosmos",
-<<<<<<< HEAD
-    "version": "0.1.9",
-=======
-    "version": "0.1.8-alpha.1",
->>>>>>> d5f2924d
-    "main": "dist/index.js",
-    "type": "module",
-    "types": "dist/index.d.ts",
-    "dependencies": {
-        "@chain-registry/utils": "^1.51.41",
-        "@cosmjs/cosmwasm-stargate": "^0.32.4",
-        "@cosmjs/proto-signing": "^0.32.4",
-        "@cosmjs/stargate": "^0.32.4",
-<<<<<<< HEAD
-        "@skip-go/client": "^0.16.3",
-        "axios": "^1.7.9",
-=======
-        "@elizaos/core": "workspace:*",
->>>>>>> d5f2924d
-        "bignumber.js": "9.1.2",
-        "chain-registry": "^1.69.68",
-        "interchain": "^1.10.4",
-        "tsup": "8.3.5",
-        "zod": "3.23.8"
-    },
-    "scripts": {
-        "build": "tsup --format esm --dts",
-        "dev": "tsup --format esm --dts --watch",
-        "test": "vitest run"
-    },
-    "devDependencies": {
-        "@chain-registry/types": "^0.50.44"
-    }
+	"name": "@elizaos/plugin-cosmos",
+	"version": "0.1.9",
+	"main": "dist/index.js",
+	"type": "module",
+	"types": "dist/index.d.ts",
+	"dependencies": {
+		"@chain-registry/utils": "^1.51.41",
+		"@cosmjs/cosmwasm-stargate": "^0.32.4",
+		"@cosmjs/proto-signing": "^0.32.4",
+		"@cosmjs/stargate": "^0.32.4",
+		"@skip-go/client": "^0.16.3",
+		"axios": "^1.7.9",
+		"bignumber.js": "9.1.2",
+		"chain-registry": "^1.69.68",
+		"interchain": "^1.10.4",
+		"tsup": "8.3.5",
+		"zod": "3.23.8"
+	},
+	"scripts": {
+		"build": "tsup --format esm --dts",
+		"dev": "tsup --format esm --dts --watch",
+		"test": "vitest run"
+	},
+	"devDependencies": {
+		"@chain-registry/types": "^0.50.44"
+	}
 }