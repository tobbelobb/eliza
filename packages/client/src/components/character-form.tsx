import ArrayInput from '@/components/array-input';
import { Button } from '@/components/ui/button';
import { Card, CardContent } from '@/components/ui/card';
import { Input } from '@/components/ui/input';
import { Label } from '@/components/ui/label';
import { Tabs, TabsContent, TabsList, TabsTrigger } from '@/components/ui/tabs';
import { Textarea } from '@/components/ui/textarea';
import { AVATAR_IMAGE_MAX_SIZE, FIELD_REQUIREMENT_TYPE, FIELD_REQUIREMENTS } from '@/constants';
import { useToast } from '@/hooks/use-toast';
import { compressImage } from '@/lib/utils';
import type { Agent } from '@elizaos/core';
import type React from 'react';
import { type FormEvent, type ReactNode, useState, useMemo, useCallback } from 'react';
import {
  Select,
  SelectContent,
  SelectItem,
  SelectTrigger,
  SelectValue,
} from '@/components/ui/select';
import {
  getAllVoiceModels,
  getVoiceModelByValue,
  providerPluginMap,
  getAllRequiredPlugins,
} from '../config/voice-models';
import { useElevenLabsVoices } from '@/hooks/use-elevenlabs-voices';
import { Trash, Loader2 } from 'lucide-react';
import { Tooltip, TooltipContent, TooltipProvider, TooltipTrigger } from '@/components/ui/tooltip';
import { agentTemplates, getTemplateById } from '@/config/agent-templates';

export type InputField = {
  name: string;
  title: string;
  description?: string;
  fieldType: 'text' | 'textarea' | 'email' | 'url' | 'checkbox' | 'select';
  getValue: (agent: Agent) => string;
  options?: { value: string; label: string }[];
  tooltip?: string;
};

export type ArrayField = {
  path: string;
  title: string;
  description?: string;
  getData: (agent: Agent) => string[];
  tooltip?: string;
};

enum SECTION_TYPE {
  INPUT = 'input',
  ARRAY = 'array',
}

type customComponent = {
  name: string;
  component: ReactNode;
};

export type CharacterFormProps = {
  title: string;
  description: string;
  onSubmit: (character: Agent) => Promise<void>;
  onDelete?: () => void;
  onReset?: () => void;
  stopAgentButton?: React.ReactNode;
  isAgent?: boolean;
  isDeleting?: boolean;
  customComponents?: customComponent[];
  characterValue: Agent;
  setCharacterValue: {
    updateField: <T>(path: string, value: T) => void;
    addArrayItem?: <T>(path: string, item: T) => void;
    removeArrayItem?: (path: string, index: number) => void;
    updateSetting?: (path: string, value: any) => void;
    importAgent?: (value: Agent) => void;
    [key: string]: any;
  };
};

export default function CharacterForm({
  characterValue,
  setCharacterValue,
  title,
  description,
  onSubmit,
  onDelete,
  onReset,
  stopAgentButton,
  isDeleting = false,
  customComponents = [],
}: CharacterFormProps) {
  const { toast } = useToast();
  const { data: elevenlabsVoices, isLoading: isLoadingVoices } = useElevenLabsVoices();
  const [isSubmitting, setIsSubmitting] = useState(false);
  const [selectedTemplate, setSelectedTemplate] = useState<string>('none');

  // Get all voice models, using the dynamic ElevenLabs voices when available
  const allVoiceModels = useMemo(() => {
    const staticModels = getAllVoiceModels();

    // If we have dynamically loaded ElevenLabs voices, replace the static ones
    if (elevenlabsVoices && !isLoadingVoices) {
      // Filter out the static ElevenLabs voices
      const nonElevenLabsModels = staticModels.filter((model) => model.provider !== 'elevenlabs');
      // Return combined models with dynamic ElevenLabs voices
      return [...nonElevenLabsModels, ...elevenlabsVoices];
    }

    // Otherwise return the static models
    return staticModels;
  }, [elevenlabsVoices, isLoadingVoices]);

  // Define form schema with dynamic voice model options
  const AGENT_FORM_SCHEMA = useMemo(
    () => [
      {
        sectionTitle: 'Basic Info',
        sectionValue: 'basic',
        sectionType: SECTION_TYPE.INPUT,
        fields: [
          {
            title: 'Name',
            name: 'name',
            description: 'The primary identifier for this agent',
            fieldType: 'text',
            getValue: (char) => char.name || '',
            tooltip:
              'Display name that will be visible to users. Required for identification purposes.',
          },
          {
            title: 'Username',
            name: 'username',
            description: 'Used in URLs and API endpoints',
            fieldType: 'text',
            getValue: (char) => char.username || '',
            tooltip: 'Unique identifier for your agent. Used in APIs/URLs and Rooms.',
          },
          {
            title: 'System',
            name: 'system',
            description: 'System prompt defining agent behavior',
            fieldType: 'textarea',
            getValue: (char) => char.system || '',
            tooltip:
              'Instructions for the AI model that establish core behavior patterns and personality traits.',
          },
          {
            title: 'Voice Model',
            name: 'settings.voice.model',
            description: 'Voice model for audio synthesis',
            fieldType: 'select',
            getValue: (char) => char.settings?.voice?.model || '',
            options: allVoiceModels.map((model) => ({
              value: model.value,
              label: model.label,
            })),
            tooltip: "Select a voice that aligns with the agent's intended persona.",
          },
        ] as InputField[],
      },
      {
        sectionTitle: 'Content',
        sectionValue: 'content',
        sectionType: SECTION_TYPE.ARRAY,
        fields: [
          {
            title: 'Bio',
            description: 'Bio data for this agent',
            path: 'bio',
            getData: (char) => (Array.isArray(char.bio) ? char.bio : []),
            tooltip: "Biographical details that establish the agent's background and context.",
          },
          {
            title: 'Topics',
            description: 'Topics this agent can talk about',
            path: 'topics',
            getData: (char) => char.topics || [],
            tooltip: 'Subject domains the agent can discuss with confidence.',
          },
          {
            title: 'Adjectives',
            description: 'Descriptive personality traits',
            path: 'adjectives',
            getData: (char) => char.adjectives || [],
            tooltip: "Key personality attributes that define the agent's character.",
          },
        ] as ArrayField[],
      },
      {
        sectionTitle: 'Style',
        sectionValue: 'style',
        sectionType: SECTION_TYPE.ARRAY,
        fields: [
          {
            title: 'All Styles',
            description: 'Writing style for all content types',
            path: 'style.all',
            getData: (char) => char.style?.all || [],
            tooltip: 'Core writing style guidelines applied across all content formats.',
          },
          {
            title: 'Chat Style',
            description: 'Style specific to chat interactions',
            path: 'style.chat',
            getData: (char) => char.style?.chat || [],
            tooltip: 'Writing style specific to conversational exchanges.',
          },
          {
            title: 'Post Style',
            description: 'Style for long-form content',
            path: 'style.post',
            getData: (char) => char.style?.post || [],
            tooltip: 'Writing style for structured content such as articles or posts.',
          },
        ] as ArrayField[],
      },
    ],
    [allVoiceModels]
  );

  const handleChange = (e: React.ChangeEvent<HTMLInputElement | HTMLTextAreaElement>) => {
    const { name, value, type } = e.target;
    const checked = (e.target as HTMLInputElement).checked;

    if (type === 'checkbox') {
      setCharacterValue.updateField(name, checked);
    } else if (name.startsWith('settings.')) {
      // Handle nested settings fields like settings.voice.model
      const path = name.substring(9); // Remove 'settings.' prefix

      if (setCharacterValue.updateSetting) {
        // Use the specialized method if available
        setCharacterValue.updateSetting(path, value);
      } else {
        // Fall back to generic updateField
        setCharacterValue.updateField(name, value);
      }
    } else {
      setCharacterValue.updateField(name, value);
    }
  };

  const handleVoiceModelChange = (value: string, name: string) => {
    if (name.startsWith('settings.')) {
      const path = name.substring(9); // Remove 'settings.' prefix

      if (setCharacterValue.updateSetting) {
        // Use the specialized method if available
        setCharacterValue.updateSetting(path, value);

        // Handle voice model change and required plugins
        if (path === 'voice.model' && value) {
          const voiceModel = getVoiceModelByValue(value);
          if (voiceModel) {
            const currentPlugins = Array.isArray(characterValue.plugins)
              ? [...characterValue.plugins]
              : [];
            const previousVoiceModel = getVoiceModelByValue(characterValue.settings?.voice?.model);

            // Get all voice-related plugins
            const voicePlugins = getAllRequiredPlugins();

            // Get the required plugin for the new voice model
            const requiredPlugin = providerPluginMap[voiceModel.provider];

            // Filter out all voice-related plugins
            const filteredPlugins = currentPlugins.filter(
              (plugin) => !voicePlugins.includes(plugin)
            );

            // Add the required plugin for the selected voice model
            const newPlugins = [...filteredPlugins];
            if (requiredPlugin && !filteredPlugins.includes(requiredPlugin)) {
              newPlugins.push(requiredPlugin);
            }

            // Update the plugins
            if (setCharacterValue.setPlugins) {
              setCharacterValue.setPlugins(newPlugins);
            } else if (setCharacterValue.updateField) {
              setCharacterValue.updateField('plugins', newPlugins);
            }

            // Show toast notification
            if (previousVoiceModel?.provider !== voiceModel.provider) {
              toast({
                title: 'Plugin Updated',
                description: `${requiredPlugin} plugin has been set for the selected voice model.`,
              });
            }
          }
        }
      } else {
        // Fall back to generic updateField
        setCharacterValue.updateField(name, value);
      }
    } else {
      setCharacterValue.updateField(name, value);
    }
  };

  const updateArray = (path: string, newData: string[]) => {
    // If the path is a simple field name
    if (!path.includes('.')) {
      setCharacterValue.updateField(path, newData);
      return;
    }

    // Handle nested paths (e.g. style.all)
    const parts = path.split('.');
    if (parts.length === 2 && parts[0] === 'style') {
      // For style arrays, use the setStyleArray method if available
      if (setCharacterValue.setStyleArray) {
        setCharacterValue.setStyleArray(parts[1] as 'all' | 'chat' | 'post', newData);
      } else {
        setCharacterValue.updateField(path, newData);
      }
      return;
    }

    // Default case - just update the field
    setCharacterValue.updateField(path, newData);
  };

  const ensureAvatarSize = async (char: Agent): Promise<Agent> => {
    if (char.settings?.avatar) {
      const img = new Image();
      img.src = char.settings.avatar;
      await new Promise((resolve) => (img.onload = resolve));

      if (img.width > AVATAR_IMAGE_MAX_SIZE || img.height > AVATAR_IMAGE_MAX_SIZE) {
        const response = await fetch(char.settings.avatar);
        const blob = await response.blob();
        const file = new File([blob], 'avatar.jpg', { type: blob.type });
        const compressedImage = await compressImage(file);
        return {
          ...char,
          settings: {
            ...char.settings,
            avatar: compressedImage,
          },
        };
      }
    }
    return char;
  };

  const handleFormSubmit = async (e: FormEvent<HTMLFormElement>) => {
    e.preventDefault();
    setIsSubmitting(true);

    try {
      const updatedCharacter = await ensureAvatarSize(characterValue);
      await onSubmit(updatedCharacter);
    } catch (error) {
      toast({
        title: 'Error',
        description: error instanceof Error ? error.message : 'Failed to update agent',
        variant: 'destructive',
      });
    } finally {
      setIsSubmitting(false);
    }
  };

  const renderInputField = (field: InputField) => (
<<<<<<< HEAD
    <div key={field.name} className="space-y-2">
      <Label htmlFor={field.name}>{field.title}</Label>
=======
    <div
      key={field.name}
      className={`space-y-2 ${field.name === 'name' ? 'agent-form-name' : ''} ${field.name === 'system' ? 'agent-form-system-prompt' : ''}`}
    >
      <div className="flex items-center gap-2">
        <TooltipProvider>
          <Tooltip>
            <TooltipTrigger asChild>
              <Label htmlFor={field.name} className="flex items-center gap-1">
                {field.title}
                {field.name in FIELD_REQUIREMENTS &&
                  (FIELD_REQUIREMENTS as Record<string, FIELD_REQUIREMENT_TYPE>)[field.name] ===
                    FIELD_REQUIREMENT_TYPE.REQUIRED && <p className="text-red-500">*</p>}
              </Label>
            </TooltipTrigger>
            {field.tooltip && (
              <TooltipContent>
                <p>{field.tooltip}</p>
              </TooltipContent>
            )}
          </Tooltip>
        </TooltipProvider>
      </div>
>>>>>>> e115b251

      {field.description && <p className="text-sm text-muted-foreground">{field.description}</p>}

      {field.fieldType === 'textarea' ? (
        <Textarea
          id={field.name}
          name={field.name}
          value={field.getValue(characterValue)}
          onChange={handleChange}
          className="min-h-[120px] resize-y"
        />
      ) : field.fieldType === 'checkbox' ? (
        <Input
          id={field.name}
          name={field.name}
          type="checkbox"
          checked={(characterValue as Record<string, any>)[field.name] === 'true'}
          onChange={handleChange}
        />
      ) : field.fieldType === 'select' ? (
        <Select
          name={field.name}
          value={field.getValue(characterValue)}
          onValueChange={(value) => handleVoiceModelChange(value, field.name)}
        >
          <SelectTrigger>
            <SelectValue
              placeholder={
                field.name.includes('voice.model') && isLoadingVoices
                  ? 'Loading voice models...'
                  : 'Select a voice model'
              }
            />
          </SelectTrigger>
          <SelectContent>
            {field.options?.map((option) => (
              <SelectItem key={option.value} value={option.value}>
                {option.label}
              </SelectItem>
            ))}
          </SelectContent>
        </Select>
      ) : (
        <Input
          id={field.name}
          name={field.name}
          type={field.fieldType}
          value={field.getValue(characterValue)}
          onChange={handleChange}
        />
      )}
    </div>
  );

  const renderArrayField = (field: ArrayField) => (
    <div key={field.path} className="space-y-2">
      <div className="flex items-center gap-2">
        <TooltipProvider>
          <Tooltip>
            <TooltipTrigger asChild>
              <Label htmlFor={field.path} className="flex items-center gap-1">
                {field.title}
                {field.path in FIELD_REQUIREMENTS &&
                  (FIELD_REQUIREMENTS as Record<string, FIELD_REQUIREMENT_TYPE>)[field.path] ===
                    FIELD_REQUIREMENT_TYPE.REQUIRED && <p className="text-red-500">*</p>}
              </Label>
            </TooltipTrigger>
            {field.tooltip && (
              <TooltipContent>
                <p>{field.tooltip}</p>
              </TooltipContent>
            )}
          </Tooltip>
        </TooltipProvider>
      </div>
      {field.description && <p className="text-sm text-muted-foreground">{field.description}</p>}
      <ArrayInput
        data={field.getData(characterValue)}
        onChange={(newData) => updateArray(field.path, newData)}
      />
    </div>
  );

  const handleImportJSON = async (event: React.ChangeEvent<HTMLInputElement>) => {
    const file = event.target.files?.[0];
    if (!file) return;

    try {
      const text = await file.text();
      const json: Agent = JSON.parse(text);

      // Check for required fields using FIELD_REQUIREMENTS
      const missingFields = (
        Object.keys(FIELD_REQUIREMENTS) as Array<keyof typeof FIELD_REQUIREMENTS>
      ).filter((field) => {
        if (FIELD_REQUIREMENTS[field] !== FIELD_REQUIREMENT_TYPE.REQUIRED) return false;

        // Handle nested fields like style.all
        const parts = field.split('.');
        let current: any = json;

        for (const part of parts) {
          current = current?.[part];
          if (current === undefined) return true; // field missing
        }

        return false;
      });

      if (missingFields.length > 0) {
        toast({
          title: 'Import Failed',
          description: `Missing required fields: ${missingFields.join(', ')}`,
          variant: 'destructive',
        });
        return;
      }

      if (setCharacterValue.importAgent) {
        setCharacterValue.importAgent(json);
      } else {
        console.warn('Missing importAgent method');
      }

      toast({
        title: 'Agent Imported',
        description: 'Agent data has been successfully loaded.',
      });
    } catch (error) {
      toast({
        title: 'Import Failed',
        description: error instanceof Error ? error.message : 'Invalid JSON file',
        variant: 'destructive',
      });
    } finally {
      event.target.value = '';
    }
  };

  /**
   * Handle template selection
   */
  const handleTemplateChange = useCallback(
    (templateId: string) => {
      setSelectedTemplate(templateId);

      // If "None" is selected, reset to blank form if reset function is available
      if (templateId === 'none' && onReset) {
        onReset();
        return;
      }

      // Get the template data
      const template = getTemplateById(templateId);
      if (template && setCharacterValue.importAgent) {
        // Use the importAgent function to set all template values at once
        setCharacterValue.importAgent(template.template as Agent);
      }
    },
    [onReset, setCharacterValue]
  );

  return (
    <div className="container max-w-4xl mx-auto p-6">
      <div className="flex items-center justify-between mb-6">
        <div>
          <h1 className="text-3xl font-bold">{title || 'Agent Settings'}</h1>
          <p className="text-muted-foreground mt-1">
            {description || 'Configure your agent settings'}
          </p>
        </div>
      </div>

      {/* Template Selector */}
      <div className="mb-6">
        <Label htmlFor="template-selector" className="text-base font-medium">
          Start with Template:
        </Label>
        <Select value={selectedTemplate} onValueChange={handleTemplateChange}>
          <SelectTrigger className="w-full mt-2">
            <SelectValue placeholder="Select a template" />
          </SelectTrigger>
          <SelectContent>
            {agentTemplates.map((template) => (
              <SelectItem key={template.id} value={template.id}>
                <TooltipProvider>
                  <Tooltip>
                    <TooltipTrigger asChild>
                      <span className="w-full text-left">{template.label}</span>
                    </TooltipTrigger>
                    <TooltipContent side="right">
                      <p className="max-w-xs">{template.description}</p>
                    </TooltipContent>
                  </Tooltip>
                </TooltipProvider>
              </SelectItem>
            ))}
          </SelectContent>
        </Select>
      </div>

      <form onSubmit={handleFormSubmit}>
        <Tabs defaultValue="basic" className="w-full">
          <TabsList
            className={'grid w-full mb-6 tabs-list'}
            style={{
              gridTemplateColumns: `repeat(${customComponents.length + 3}, minmax(0, 1fr))`,
            }}
          >
            {AGENT_FORM_SCHEMA.map((section) => (
              <TabsTrigger key={section.sectionValue} value={section.sectionValue}>
                {section.sectionTitle}
              </TabsTrigger>
            ))}
            {customComponents.map((component) => (
              <TabsTrigger key={`custom-${component.name}`} value={`custom-${component.name}`}>
                {component.name}
              </TabsTrigger>
            ))}
          </TabsList>

          <Card>
            <CardContent className="p-6">
              {AGENT_FORM_SCHEMA.map((section) => (
                <TabsContent
                  key={section.sectionValue}
                  value={section.sectionValue}
                  className="space-y-6"
                >
                  {section.sectionType === SECTION_TYPE.INPUT
                    ? (section.fields as InputField[]).map(renderInputField)
                    : (section.fields as ArrayField[]).map(renderArrayField)}
                </TabsContent>
              ))}
              {customComponents.map((component) => (
                <TabsContent key={`custom-${component.name}`} value={`custom-${component.name}`}>
                  {component.component}
                </TabsContent>
              ))}
            </CardContent>
          </Card>
        </Tabs>

        <div className="flex justify-between gap-4 mt-6">
          <div className="flex gap-4">
            {onDelete && (
              <Button
                type="button"
                variant="outline"
                onClick={() => {
                  onDelete?.();
                }}
                disabled={isDeleting}
              >
                {isDeleting ? (
                  <>
                    <Loader2 className="mr-2 h-4 w-4 animate-spin" />
                    Deleting...
                  </>
                ) : (
                  <>
                    <Trash className="mr-2 h-4 w-4" />
                    Delete Agent
                  </>
                )}
              </Button>
            )}
            {stopAgentButton}
          </div>

          <div className="flex gap-4">
            <Button
              type="button"
              variant="outline"
              onClick={() => {
                onReset?.();
              }}
            >
              Reset Changes
            </Button>
            <div className="relative">
              <input
                type="file"
                accept=".json"
                onChange={handleImportJSON}
                className="absolute inset-0 opacity-0 cursor-pointer"
              />
              <Button type="button" variant="outline">
                Import JSON
              </Button>
            </div>
            <Button type="submit" disabled={isSubmitting} className="agent-form-submit">
              {isSubmitting ? 'Saving...' : 'Save Changes'}
            </Button>
          </div>
        </div>
      </form>
    </div>
  );
}<|MERGE_RESOLUTION|>--- conflicted
+++ resolved
@@ -365,10 +365,6 @@
   };
 
   const renderInputField = (field: InputField) => (
-<<<<<<< HEAD
-    <div key={field.name} className="space-y-2">
-      <Label htmlFor={field.name}>{field.title}</Label>
-=======
     <div
       key={field.name}
       className={`space-y-2 ${field.name === 'name' ? 'agent-form-name' : ''} ${field.name === 'system' ? 'agent-form-system-prompt' : ''}`}
@@ -392,7 +388,6 @@
           </Tooltip>
         </TooltipProvider>
       </div>
->>>>>>> e115b251
 
       {field.description && <p className="text-sm text-muted-foreground">{field.description}</p>}
 
