--- conflicted
+++ resolved
@@ -1,40 +1,11 @@
-<<<<<<< HEAD
-/// <reference types="cypress" />
-
-import ConnectionStatus from './connection-status';
-
-// Mock the contexts
-const MockProviders = ({
-  children,
-  connectionStatus = 'connected',
-  connectionError = null,
-}: any) => {
-  const mockAuthValue = {
-    openApiKeyDialog: cy.stub().as('openApiKeyDialog'),
-  };
-
-  const mockConnectionValue = {
-    status: connectionStatus,
-    error: connectionError,
-  };
-
-  return (
-    <div data-testid="mock-providers">
-      {/* Mock implementation - in real tests you'd properly mock these contexts */}
-      {children}
-    </div>
-  );
-};
-=======
 import React from 'react';
->>>>>>> ec8311ed
 
 // Mock the context modules before importing the component
 beforeEach(() => {
   cy.stub(React, 'useContext').callsFake((context: any) => {
     if (context.displayName === 'AuthContext' || context._currentValue === undefined) {
       return {
-        openApiKeyDialog: cy.stub()
+        openApiKeyDialog: cy.stub(),
       };
     }
     return context._currentValue;
@@ -47,7 +18,7 @@
   it('renders connection status component', () => {
     cy.mount(<ConnectionStatus />);
 
-    // Component should render without errors  
+    // Component should render without errors
     cy.get('*').should('exist');
   });
 
