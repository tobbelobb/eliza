--- conflicted
+++ resolved
@@ -497,22 +497,20 @@
         aiModel = response.aiModel;
       }
 
-<<<<<<< HEAD
-        // Determine which template to use based on --tee flag
-        const template = options.tee ? 'project-tee-starter' : 'project-starter';
-
-        if (options.tee) {
-          console.info('Creating TEE-enabled project with TEE capabilities...');
-        }
-
-        await copyTemplateUtil(template, targetDir, projectName);
-=======
+      // Determine which template to use based on --tee flag
+      const template = options.tee ? 'project-tee-starter' : 'project-starter';
+
+      if (options.tee) {
+        console.info('Creating TEE-enabled project with TEE capabilities...');
+      }
+
+      await copyTemplateUtil(template, targetDir, projectName);
+      
       if (!aiModel) {
         console.error('No AI model selected or provided');
         handleError(new Error('No AI model selected or provided'));
         return;
       }
->>>>>>> dfc55cc5
 
       await copyTemplateUtil('project', targetDir, projectName);
 
