--- conflicted
+++ resolved
@@ -22,11 +22,9 @@
 import { handleError } from '../utils/handle-error';
 import { installPlugin } from '../utils/install-plugin';
 import { displayBanner } from '../displayBanner';
-<<<<<<< HEAD
 import { findNextAvailablePort } from '../utils/port-handling';
-=======
 import { loadPluginModule } from '../utils/load-plugin';
->>>>>>> 9d431543
+
 const __filename = fileURLToPath(import.meta.url);
 const __dirname = path.dirname(__filename);
 
