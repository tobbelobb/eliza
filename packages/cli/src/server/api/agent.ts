import type { AgentServer } from '@/src/server';
import { upload } from '@/src/server/loader';
import { convertToAudioBuffer } from '@/src/utils';
import type { Agent, Character, Content, IAgentRuntime, Memory, UUID } from '@elizaos/core';
import {
  ChannelType,
  MemoryType,
  ModelType,
  composePrompt,
  composePromptFromState,
  createUniqueUuid,
  encryptObjectValues,
  encryptStringValue,
  getSalt,
  logger,
  messageHandlerTemplate,
  validateUuid,
} from '@elizaos/core';
import express from 'express';
import fs from 'node:fs';

/**
 * Interface representing a custom request object that extends the express.Request interface.
 * @interface CustomRequest
 * @extends express.Request
 * @property {Express.Multer.File} [file] - Optional property representing a file uploaded with the request
 * @property {Express.Multer.File[]} [files] - Optional property representing multiple files uploaded with the request
 * @property {Object} params - Object representing parameters included in the request
 * @property {string} params.agentId - The unique identifier for the agent associated with the request
 * @property {string} [params.knowledgeId] - Optional knowledge ID parameter
 */
interface CustomRequest extends express.Request {
  file?: Express.Multer.File;
  files?: Express.Multer.File[];
  params: {
    agentId: string;
    knowledgeId?: string;
  };
}

/**
 * Creates an express Router for handling agent-related routes.
 *
 * @param agents - Map of UUID to agent runtime instances.
 * @param server - Optional AgentServer instance.
 * @returns An express Router for agent routes.
 */
export function agentRouter(
  agents: Map<UUID, IAgentRuntime>,
  server?: AgentServer
): express.Router {
  const router = express.Router();
  const db = server?.database;

  // List all agents
  router.get('/', async (_, res) => {
    try {
      const allAgents = await db.getAgents();

      // find running agents
      const runtimes = Array.from(agents.keys());

      // returns minimal agent data
      const response = allAgents
        .map((agent: Agent) => ({
          ...agent,
          status: runtimes.includes(agent.id) ? 'active' : 'inactive',
        }))
        .sort((a: any, b: any) => {
          if (a.status === b.status) {
            return a.name.localeCompare(b.name);
          }
          return a.status === 'active' ? -1 : 1;
        });

      res.json({
        success: true,
        data: { agents: response },
      });
    } catch (error) {
      logger.error('[AGENTS LIST] Error retrieving agents:', error);
      res.status(500).json({
        success: false,
        error: {
          code: 500,
          message: 'Error retrieving agents',
          details: error.message,
        },
      });
    }
  });

  router.all('/:agentId/plugins/:pluginName/*', async (req, res, next) => {
<<<<<<< HEAD
    const agentId = req.params.agentId;
    console.log('*** agentId', agentId);
=======
    const agentId = req.params.agentId as UUID;
>>>>>>> 36c6b927
    if (!agentId) {
      logger.debug('[AGENT PLUGINS MIDDLEWARE] Params required');
      res.status(400).json({
        success: false,
        error: {
          code: 'INVALID_ID',
          message: 'Invalid agent ID format',
        },
      });
      return;
    }

    try {
<<<<<<< HEAD
      let runtime: IAgentRuntime | null = null;
      if (validateUuid(agentId)) {
        runtime = agents.get(agentId as UUID);
=======
      let runtime: IAgentRuntime | undefined;
      if (validateUuid(agentId)) {
        runtime = agents.get(agentId);
>>>>>>> 36c6b927
      }
      // if runtime is null, look for runtime with the same name
      if (!runtime) {
        runtime = Array.from(agents.values()).find((r) => r.character.name === agentId);
      }
      if (!runtime) {
        logger.debug('[AGENT PLUGINS MIDDLEWARE] Agent not found');
        res.status(404).json({
          success: false,
          error: {
            code: 'NOT_FOUND',
            message: 'Agent not found',
          },
        });
        return;
      }
      // short circuit
      if (!runtime.plugins?.length) next();

      let path = req.path.substr(1 + agentId.length + 9 + req.params.pluginName.length);

      // Check each plugin
      for (const plugin of runtime.plugins) {
        if (!plugin.name) continue;
        if (plugin.routes && plugin.name === req.params.pluginName) {
          for (const r of plugin.routes) {
            if (r.type === req.method) {
              // r.path can contain /*
              if (r.path.match(/\*/)) {
                // hacky af
                if (path.match(r.path.replace('*', ''))) {
                  r.handler(req, res, runtime);
                  return;
                }
              } else {
                if (path === r.path) {
                  r.handler(req, res, runtime);
                  return;
                }
              }
            }
          }
        }
      }
      next();
    } catch (error) {
      logger.error('[AGENT PLUGINS MIDDLEWARE] Error agent middleware:', error);
      res.status(500).json({
        success: false,
        error: {
          code: 500,
          message: 'Error getting agent',
          details: error.message,
        },
      });
    }
  });

  // Get specific agent details
  router.get('/:agentId', async (req, res) => {
    const agentId = validateUuid(req.params.agentId);
    if (!agentId) {
      res.status(400).json({
        success: false,
        error: {
          code: 'INVALID_ID',
          message: 'Invalid agent ID format',
        },
      });
      return;
    }

    try {
      const agent = await db.getAgent(agentId);
      if (!agent) {
        logger.debug('[AGENT GET] Agent not found');
        res.status(404).json({
          success: false,
          error: {
            code: 'NOT_FOUND',
            message: 'Agent not found',
          },
        });
        return;
      }

      const runtime = agents.get(agentId);

      // check if agent is running
      const status = runtime ? 'active' : 'inactive';

      res.json({
        success: true,
        data: { ...agent, status },
      });
    } catch (error) {
      logger.error('[AGENT GET] Error getting agent:', error);
      res.status(500).json({
        success: false,
        error: {
          code: 500,
          message: 'Error getting agent',
          details: error.message,
        },
      });
    }
  });

  // Create new agent
  router.post('/', async (req, res) => {
    logger.debug('[AGENT CREATE] Creating new agent');
    const { characterPath, characterJson } = req.body;

    try {
      let character: Character;

      if (characterJson) {
        logger.debug('[AGENT CREATE] Parsing character from JSON');
        character = await server?.jsonToCharacter(characterJson);
      } else if (characterPath) {
        logger.debug(`[AGENT CREATE] Loading character from path: ${characterPath}`);
        character = await server?.loadCharacterTryPath(characterPath);
      } else {
        throw new Error('No character configuration provided');
      }

      if (!character) {
        throw new Error('Failed to create character configuration');
      }

      // Encrypt secrets if they exist in the character
      if (character.settings?.secrets) {
        logger.debug('[AGENT CREATE] Encrypting secrets');
        const salt = getSalt();
        character.settings.secrets = encryptObjectValues(character.settings.secrets, salt);
      }

      await db.ensureAgentExists(character);

      res.status(201).json({
        success: true,
        data: {
          character: character,
        },
      });
      logger.success(`[AGENT CREATE] Successfully created agent: ${character.name}`);
    } catch (error) {
      logger.error('[AGENT CREATE] Error creating agent:', error);
      res.status(400).json({
        success: false,
        error: {
          code: 'CREATE_ERROR',
          message: 'Error creating agent',
          details: error.message,
        },
      });
    }
  });

  // Update agent
  router.patch('/:agentId', async (req, res) => {
    const agentId = validateUuid(req.params.agentId);
    if (!agentId) {
      res.status(400).json({
        success: false,
        error: {
          code: 'INVALID_ID',
          message: 'Invalid agent ID format',
        },
      });
      return;
    }

    const updates = req.body;

    try {
      // Handle encryption of secrets if present in updates
      if (updates.settings?.secrets) {
        const salt = getSalt();
        const encryptedSecrets: Record<string, string> = {};

        // Encrypt each secret value
        // We need to handle null values separately
        // because they mean delete the secret
        Object.entries(updates.settings.secrets).forEach(([key, value]) => {
          if (value === null) {
            // Null means delete the secret
            encryptedSecrets[key] = null;
          } else if (typeof value === 'string') {
            // Only encrypt string values
            encryptedSecrets[key] = encryptStringValue(value, salt);
          } else {
            // Leave other types as is
            encryptedSecrets[key] = value as string;
          }
        });

        // Replace with encrypted secrets
        updates.settings.secrets = encryptedSecrets;
      }

      // Handle other updates if any
      if (Object.keys(updates).length > 0) {
        await db.updateAgent(agentId, updates);
      }

      const updatedAgent = await db.getAgent(agentId);

      const isActive = !!agents.get(agentId);
      if (isActive) {
        // stop existing runtime
        server?.unregisterAgent(agentId);
        // start new runtime
        await server?.startAgent(updatedAgent);
      }

      // check if agent got started successfully
      const runtime = agents.get(agentId);
      const status = runtime ? 'active' : 'inactive';

      res.json({
        success: true,
        data: { ...updatedAgent, status },
      });
    } catch (error) {
      logger.error('[AGENT UPDATE] Error updating agent:', error);
      res.status(500).json({
        success: false,
        error: {
          code: 'UPDATE_ERROR',
          message: 'Error updating agent',
          details: error.message,
        },
      });
    }
  });

  // Stop an existing agent
  router.put('/:agentId', async (req, res) => {
    const agentId = validateUuid(req.params.agentId);
    if (!agentId) {
      logger.debug('[AGENT STOP] Invalid agent ID format');
      res.status(400).json({
        success: false,
        error: {
          code: 'INVALID_ID',
          message: 'Invalid agent ID format',
        },
      });
      return;
    }

    // get agent runtime
    const runtime = agents.get(agentId);
    if (!runtime) {
      res.status(404).json({
        success: false,
        error: {
          code: 'NOT_FOUND',
          message: 'Agent not found',
        },
      });
      return;
    }

    // stop existing runtime
    server?.unregisterAgent(agentId);

    // Log success
    logger.debug(`[AGENT STOP] Successfully stopped agent: ${runtime.character.name} (${agentId})`);

    // return success
    res.json({
      success: true,
      data: {
        message: 'Agent stopped',
      },
    });
  });

  // Start an existing agent
  router.post('/:agentId', async (req, res) => {
    const agentId = validateUuid(req.params.agentId);
    if (!agentId) {
      res.status(400).json({
        success: false,
        error: {
          code: 'INVALID_ID',
          message: 'Invalid agent ID format',
        },
      });
      return;
    }

    try {
      // Check if agent exists
      const agent = await db.getAgent(agentId);

      if (!agent) {
        logger.debug('[AGENT START] Agent not found');
        res.status(404).json({
          success: false,
          error: {
            code: 'NOT_FOUND',
            message: 'Agent not found',
          },
        });
        return;
      }

      const isActive = !!agents.get(agentId);

      // Check if agent is already running
      if (isActive) {
        logger.debug(`[AGENT START] Agent ${agentId} is already running`);
        res.json({
          success: true,
          data: {
            id: agentId,
            name: agent.name,
            status: 'active',
          },
        });
        return;
      }

      // Start the agent
      await server?.startAgent(agent);

      // Verify agent started successfully
      const runtime = agents.get(agentId);
      if (!runtime) {
        throw new Error('Failed to start agent');
      }

      logger.debug(`[AGENT START] Successfully started agent: ${agent.name}`);
      res.json({
        success: true,
        data: {
          id: agentId,
          name: agent.name,
          status: 'active',
        },
      });
    } catch (error) {
      logger.error('[AGENT START] Error starting agent:', error);
      res.status(500).json({
        success: false,
        error: {
          code: 'START_ERROR',
          message: 'Error starting agent',
          details: error instanceof Error ? error.message : String(error),
        },
      });
    }
  });

  // Delete agent
  router.delete('/:agentId', async (req, res) => {
    logger.debug(`[AGENT DELETE] Received request to delete agent with ID: ${req.params.agentId}`);

    const agentId = validateUuid(req.params.agentId);
    if (!agentId) {
      logger.error(`[AGENT DELETE] Invalid agent ID format: ${req.params.agentId}`);
      res.status(400).json({
        success: false,
        error: {
          code: 'INVALID_ID',
          message: 'Invalid agent ID format',
        },
      });
      return;
    }

    logger.debug(`[AGENT DELETE] Validated agent ID: ${agentId}, proceeding with deletion`);

    // First, check if agent exists
    try {
      const agent = await db.getAgent(agentId);
      if (!agent) {
        logger.warn(`[AGENT DELETE] Agent not found: ${agentId}`);
        res.status(404).json({
          success: false,
          error: {
            code: 'NOT_FOUND',
            message: 'Agent not found',
          },
        });
        return;
      }

      logger.debug(`[AGENT DELETE] Agent found: ${agent.name} (${agentId})`);
    } catch (checkError) {
      logger.error(`[AGENT DELETE] Error checking if agent exists: ${agentId}`, checkError);
      // Continue with deletion attempt anyway
    }

    // Set a timeout to send a response if the operation takes too long
    const timeoutId = setTimeout(() => {
      logger.warn(`[AGENT DELETE] Operation taking longer than expected for agent: ${agentId}`);
      res.status(202).json({
        success: true,
        partial: true,
        message:
          'Agent deletion initiated but taking longer than expected. The operation will continue in the background.',
      });
    }, 10000);

    const MAX_RETRIES = 2;
    let retryCount = 0;
    let lastError = null;

    // Retry loop for database operations
    while (retryCount <= MAX_RETRIES) {
      try {
        // First, if the agent is running, stop it immediately to prevent ongoing operations
        const runtime = agents.get(agentId);
        if (runtime) {
          logger.debug(`[AGENT DELETE] Agent ${agentId} is running, unregistering from server`);
          try {
            server?.unregisterAgent(agentId);
            logger.debug(`[AGENT DELETE] Agent ${agentId} unregistered successfully`);
          } catch (stopError) {
            logger.error(`[AGENT DELETE] Error stopping agent ${agentId}:`, stopError);
            // Continue with deletion even if stopping fails
          }
        } else {
          logger.debug(`[AGENT DELETE] Agent ${agentId} was not running, no need to unregister`);
        }

        logger.debug(`[AGENT DELETE] Calling database deleteAgent method for agent: ${agentId}`);

        // Perform the deletion operation
        const deleteResult = await db.deleteAgent(agentId);
        logger.debug(`[AGENT DELETE] Database deleteAgent result: ${JSON.stringify(deleteResult)}`);

        // Clear the response timeout since we completed before it triggered
        clearTimeout(timeoutId);

        logger.success(`[AGENT DELETE] Successfully deleted agent: ${agentId}`);

        // Only send response if one hasn't been sent already
        if (!res.headersSent) {
          res.status(204).send();
        }

        // Successfully deleted, break out of retry loop
        return;
      } catch (error) {
        lastError = error;
        retryCount++;

        logger.error(
          `[AGENT DELETE] Error deleting agent ${agentId} (attempt ${retryCount}/${MAX_RETRIES + 1}):`,
          error
        );

        // If we've reached max retries, break out of the loop
        if (retryCount > MAX_RETRIES) {
          break;
        }

        // Wait a bit before retrying
        const delay = 1000 * Math.pow(2, retryCount - 1); // Exponential backoff
        logger.debug(`[AGENT DELETE] Waiting ${delay}ms before retry ${retryCount}`);
        await new Promise((resolve) => setTimeout(resolve, delay));
      }
    }

    // Clear the response timeout
    clearTimeout(timeoutId);

    // If we reach here, all retries failed
    // Check if headers have already been sent (from the timeout handler)
    if (!res.headersSent) {
      let statusCode = 500;
      let errorMessage = 'Error deleting agent';

      // Special handling for different error types
      if (lastError instanceof Error) {
        const message = lastError.message;

        if (message.includes('foreign key constraint')) {
          errorMessage = 'Cannot delete agent because it has active references in the system';
          statusCode = 409; // Conflict
        } else if (message.includes('timed out')) {
          errorMessage = 'Agent deletion operation timed out';
          statusCode = 408; // Request Timeout
        }
      }

      res.status(statusCode).json({
        success: false,
        error: {
          code: 'DELETE_ERROR',
          message: errorMessage,
          details: lastError instanceof Error ? lastError.message : String(lastError),
        },
      });
    }
  });

  router.delete('/:agentId/memories/all/:roomId/', async (req, res) => {
    try {
      const agentId = validateUuid(req.params.agentId);
      const roomId = validateUuid(req.params.roomId);

      if (!agentId) {
        res.status(400).json({
          success: false,
          error: {
            code: 'INVALID_ID',
            message: 'Invalid agent ID',
          },
        });
        return;
      }

      if (!roomId) {
        res.status(400).json({
          success: false,
          error: {
            code: 'INVALID_ID',
            message: 'Invalid room ID',
          },
        });
        return;
      }

      const runtime = agents.get(agentId);
      if (!runtime) {
        res.status(404).json({
          success: false,
          error: {
            code: 'NOT_FOUND',
            message: 'Agent not found',
          },
        });
        return;
      }

      await runtime.deleteAllMemories(roomId, 'messages');
      await runtime.deleteAllMemories(roomId, 'knowledge');
      await runtime.deleteAllMemories(roomId, 'documents');

      res.status(204).send();
    } catch (e) {
      logger.error('[DELETE ALL MEMORIES] Error deleting all memories:', e);
      res.status(500).json({
        success: false,
        error: {
          code: 'DELETE_ERROR',
          message: 'Error deleting all memories',
          details: e instanceof Error ? e.message : String(e),
        },
      });
    }
  });

  // Delete Memory
  router.delete('/:agentId/memories/:memoryId', async (req, res) => {
    const agentId = validateUuid(req.params.agentId);
    const memoryId = validateUuid(req.params.memoryId);

    if (!agentId || !memoryId) {
      res.status(400).json({
        success: false,
        error: {
          code: 'INVALID_ID',
          message: 'Invalid agent ID or memory ID format',
        },
      });
      return;
    }

    const runtime = agents.get(agentId);
    if (!runtime) {
      res.status(404).json({
        success: false,
        error: {
          code: 'NOT_FOUND',
          message: 'Agent not found',
        },
      });
      return;
    }

    await runtime.deleteMemory(memoryId);

    res.status(204).send();
  });

  // Get Agent Logs
  router.get('/:agentId/logs', async (req, res) => {
    const agentId = validateUuid(req.params.agentId);
    const { roomId, type, count, offset } = req.query;
    if (!agentId) {
      res.status(400).json({
        success: false,
        error: {
          code: 'INVALID_ID',
          message: 'Invalid agent ID format',
        },
      });
      return;
    }

    const runtime = agents.get(agentId);
    if (!runtime) {
      res.status(404).json({
        success: false,
        error: {
          code: 'NOT_FOUND',
          message: 'Agent not found',
        },
      });
      return;
    }

    if (roomId) {
      const roomIdValidated = validateUuid(roomId);
      if (!roomIdValidated) {
        res.status(400).json({
          success: false,
          error: {
            code: 'INVALID_ID',
            message: 'Invalid room ID format',
          },
        });
        return;
      }
    }

    const logs = await runtime.getLogs({
      entityId: agentId,
      roomId: roomId ? (roomId as UUID) : undefined,
      type: type ? (type as string) : undefined,
      count: count ? Number(count) : undefined,
      offset: offset ? Number(offset) : undefined,
    });

    res.json({
      success: true,
      data: logs,
    });
  });

  router.delete('/:agentId/logs/:logId', async (req, res) => {
    const agentId = validateUuid(req.params.agentId);
    const logId = validateUuid(req.params.logId);
    if (!agentId || !logId) {
      res.status(400).json({
        success: false,
        error: {
          code: 'INVALID_ID',
          message: 'Invalid agent or log ID format',
        },
      });
      return;
    }

    const runtime = agents.get(agentId);
    if (!runtime) {
      res.status(404).json({
        success: false,
        error: {
          code: 'NOT_FOUND',
          message: 'Agent not found',
        },
      });
      return;
    }

    await runtime.deleteLog(logId);

    res.status(204).send();
  });

  // Audio messages endpoints
  router.post(
    '/:agentId/audio-messages',
    upload.single('file'),
    async (req: CustomRequest, res) => {
      logger.debug('[AUDIO MESSAGE] Processing audio message');
      const agentId = validateUuid(req.params.agentId);
      if (!agentId) {
        res.status(400).json({
          success: false,
          error: {
            code: 'INVALID_ID',
            message: 'Invalid agent ID format',
          },
        });
        return;
      }

      const audioFile = req.file;
      if (!audioFile) {
        res.status(400).json({
          success: false,
          error: {
            code: 'INVALID_REQUEST',
            message: 'No audio file provided',
          },
        });
        return;
      }

      const runtime = agents.get(agentId);

      if (!runtime) {
        res.status(404).json({
          success: false,
          error: {
            code: 'NOT_FOUND',
            message: 'Agent not found',
          },
        });
        return;
      }

      try {
        const audioBuffer = fs.readFileSync(audioFile.path);
        const transcription = await runtime.useModel(ModelType.TRANSCRIPTION, audioBuffer);

        // Process the transcribed text as a message
        const messageRequest = {
          ...req,
          body: {
            ...req.body,
            text: transcription,
          },
        };

        // Reuse the message endpoint logic
        await this.post('/:agentId/messages')(messageRequest, res);
      } catch (error) {
        logger.error('[AUDIO MESSAGE] Error processing audio:', error);
        res.status(500).json({
          success: false,
          error: {
            code: 'PROCESSING_ERROR',
            message: 'Error processing audio message',
            details: error.message,
          },
        });
      }
    }
  );

  // Text-to-Speech endpoint
  router.post('/:agentId/audio-messages/synthesize', async (req, res) => {
    const agentId = validateUuid(req.params.agentId);
    if (!agentId) {
      res.status(400).json({
        success: false,
        error: {
          code: 'INVALID_ID',
          message: 'Invalid agent ID format',
        },
      });
      return;
    }

    const { text } = req.body;
    if (!text) {
      res.status(400).json({
        success: false,
        error: {
          code: 'INVALID_REQUEST',
          message: 'Text is required for speech synthesis',
        },
      });
      return;
    }

    const runtime = agents.get(agentId);

    if (!runtime) {
      res.status(404).json({
        success: false,
        error: {
          code: 'NOT_FOUND',
          message: 'Agent not found',
        },
      });
      return;
    }

    try {
      const speechResponse = await runtime.useModel(ModelType.TEXT_TO_SPEECH, text);

      // Convert to Buffer if not already a Buffer and detect MIME type
      const audioResult = await convertToAudioBuffer(speechResponse, true);

      logger.debug('[TTS] Setting response headers');
      res.set({
        'Content-Type': audioResult.mimeType,
        'Content-Length': audioResult.buffer.length.toString(),
      });

      res.send(audioResult.buffer);
    } catch (error) {
      logger.error('[TTS] Error generating speech:', error);
      res.status(500).json({
        success: false,
        error: {
          code: 'PROCESSING_ERROR',
          message: 'Error generating speech',
          details: error.message,
        },
      });
    }
  });

  // Speech-related endpoints
  router.post('/:agentId/speech/generate', async (req, res) => {
    logger.debug('[SPEECH GENERATE] Request to generate speech from text');
    const agentId = validateUuid(req.params.agentId);
    if (!agentId) {
      res.status(400).json({
        success: false,
        error: {
          code: 'INVALID_ID',
          message: 'Invalid agent ID format',
        },
      });
      return;
    }

    const { text } = req.body;
    if (!text) {
      res.status(400).json({
        success: false,
        error: {
          code: 'INVALID_REQUEST',
          message: 'Text is required for speech synthesis',
        },
      });
      return;
    }

    const runtime = agents.get(agentId);

    if (!runtime) {
      res.status(404).json({
        success: false,
        error: {
          code: 'NOT_FOUND',
          message: 'Agent not found',
        },
      });
      return;
    }

    try {
      logger.debug('[SPEECH GENERATE] Using text-to-speech model');
      const speechResponse = await runtime.useModel(ModelType.TEXT_TO_SPEECH, text);

      // Convert to Buffer if not already a Buffer and detect MIME type
      const audioResult = await convertToAudioBuffer(speechResponse, true);
      logger.debug('[SPEECH GENERATE] Detected audio MIME type:', audioResult.mimeType);

      logger.debug('[SPEECH GENERATE] Setting response headers');
      res.set({
        'Content-Type': audioResult.mimeType,
        'Content-Length': audioResult.buffer.length.toString(),
      });

      res.send(audioResult.buffer);
      logger.success(
        `[SPEECH GENERATE] Successfully generated speech for: ${runtime.character.name}`
      );
    } catch (error) {
      logger.error('[SPEECH GENERATE] Error generating speech:', error);
      res.status(500).json({
        success: false,
        error: {
          code: 'PROCESSING_ERROR',
          message: 'Error generating speech',
          details: error.message,
        },
      });
    }
  });

  router.post('/:agentId/speech/conversation', async (req, res) => {
    const agentId = validateUuid(req.params.agentId);
    if (!agentId) {
      res.status(400).json({
        success: false,
        error: {
          code: 'INVALID_ID',
          message: 'Invalid agent ID format',
        },
      });
      return;
    }

    const { text, roomId: rawRoomId, entityId: rawUserId } = req.body;
    if (!text) {
      res.status(400).json({
        success: false,
        error: {
          code: 'INVALID_REQUEST',
          message: 'Text is required for conversation',
        },
      });
      return;
    }

    const runtime = agents.get(agentId);

    if (!runtime) {
      res.status(404).json({
        success: false,
        error: {
          code: 'NOT_FOUND',
          message: 'Agent not found',
        },
      });
      return;
    }

    try {
      const roomId = createUniqueUuid(runtime, rawRoomId ?? `default-room-${agentId}`);
      const entityId = createUniqueUuid(runtime, rawUserId ?? 'Anon');

      logger.debug('[SPEECH CONVERSATION] Ensuring connection');
      await runtime.ensureConnection({
        entityId,
        roomId,
        userName: req.body.userName,
        name: req.body.name,
        source: 'direct',
        type: ChannelType.API,
      });

      const messageId = createUniqueUuid(runtime, Date.now().toString());
      const content: Content = {
        text,
        attachments: [],
        source: 'direct',
        inReplyTo: undefined,
        channelType: ChannelType.API,
      };

      const userMessage = {
        content,
        entityId,
        roomId,
        agentId: runtime.agentId,
      };

      const memory: Memory = {
        id: messageId,
        agentId: runtime.agentId,
        entityId,
        roomId,
        content,
        createdAt: Date.now(),
      };

      logger.debug('[SPEECH CONVERSATION] Creating memory');
      await runtime.createMemory(memory, 'messages');

      logger.debug('[SPEECH CONVERSATION] Composing state');
      const state = await runtime.composeState(userMessage);

      logger.debug('[SPEECH CONVERSATION] Creating context');
      const prompt = composePrompt({
        state,
        template: messageHandlerTemplate,
      });

      logger.debug('[SPEECH CONVERSATION] Using LLM for response');
      const response = await runtime.useModel(ModelType.TEXT_LARGE, {
        messages: [
          {
            role: 'system',
            content: messageHandlerTemplate,
          },
          {
            role: 'user',
            content: prompt,
          },
        ],
      });

      if (!response) {
        res.status(500).json({
          success: false,
          error: {
            code: 'MODEL_ERROR',
            message: 'No response from model',
          },
        });
        return;
      }

      logger.debug('[SPEECH CONVERSATION] Creating response memory');

      const responseMessage = {
        ...userMessage,
        content: { text: response },
        roomId: roomId as UUID,
        agentId: runtime.agentId,
      };

      await runtime.createMemory(responseMessage, 'messages');
      await runtime.evaluate(memory, state);

      await runtime.processActions(memory, [responseMessage as Memory], state, async () => [
        memory,
      ]);

      logger.debug('[SPEECH CONVERSATION] Generating speech response');

      const speechResponse = await runtime.useModel(ModelType.TEXT_TO_SPEECH, text);

      // Convert to Buffer if not already a Buffer and detect MIME type
      const audioResult = await convertToAudioBuffer(speechResponse, true);

      logger.debug('[SPEECH CONVERSATION] Setting response headers');

      res.set({
        'Content-Type': audioResult.mimeType,
        'Content-Length': audioResult.buffer.length.toString(),
      });

      res.send(audioResult.buffer);

      logger.success(
        `[SPEECH CONVERSATION] Successfully processed conversation for: ${runtime.character.name}`
      );
    } catch (error) {
      logger.error('[SPEECH CONVERSATION] Error processing conversation:', error);
      res.status(500).json({
        success: false,
        error: {
          code: 'PROCESSING_ERROR',
          message: 'Error processing conversation',
          details: error.message,
        },
      });
    }
  });

  router.post(
    '/:agentId/transcriptions',
    upload.single('file'),
    async (req: CustomRequest, res) => {
      logger.debug('[TRANSCRIPTION] Request to transcribe audio');
      const agentId = validateUuid(req.params.agentId);
      if (!agentId) {
        res.status(400).json({
          success: false,
          error: {
            code: 'INVALID_ID',
            message: 'Invalid agent ID format',
          },
        });
        return;
      }

      const audioFile = req.file;
      if (!audioFile) {
        res.status(400).json({
          success: false,
          error: {
            code: 'INVALID_REQUEST',
            message: 'No audio file provided',
          },
        });
        return;
      }

      const runtime = agents.get(agentId);

      if (!runtime) {
        res.status(404).json({
          success: false,
          error: {
            code: 'NOT_FOUND',
            message: 'Agent not found',
          },
        });
        return;
      }

      try {
        logger.debug('[TRANSCRIPTION] Reading audio file');
        const audioBuffer = fs.readFileSync(audioFile.path);

        logger.debug('[TRANSCRIPTION] Transcribing audio');
        const transcription = await runtime.useModel(ModelType.TRANSCRIPTION, audioBuffer);

        // Clean up the temporary file
        fs.unlinkSync(audioFile.path);

        if (!transcription) {
          res.status(500).json({
            success: false,
            error: {
              code: 'PROCESSING_ERROR',
              message: 'Failed to transcribe audio',
            },
          });
          return;
        }

        logger.success('[TRANSCRIPTION] Successfully transcribed audio');
        res.json({
          success: true,
          data: {
            text: transcription,
          },
        });
      } catch (error) {
        logger.error('[TRANSCRIPTION] Error transcribing audio:', error);
        // Clean up the temporary file in case of error
        if (audioFile.path && fs.existsSync(audioFile.path)) {
          fs.unlinkSync(audioFile.path);
        }

        res.status(500).json({
          success: false,
          error: {
            code: 'PROCESSING_ERROR',
            message: 'Error transcribing audio',
            details: error.message,
          },
        });
      }
    }
  );

  // Get memories for a specific room
  router.get('/:agentId/rooms/:roomId/memories', async (req, res) => {
    const agentId = validateUuid(req.params.agentId);
    const roomId = validateUuid(req.params.roomId);

    if (!agentId || !roomId) {
      res.status(400).json({
        success: false,
        error: {
          code: 'INVALID_ID',
          message: 'Invalid agent ID or room ID format',
        },
      });
      return;
    }

    const runtime = agents.get(agentId);

    if (!runtime) {
      res.status(404).json({
        success: false,
        error: {
          code: 'NOT_FOUND',
          message: 'Agent not found',
        },
      });
      return;
    }

    try {
      const limit = req.query.limit ? Number.parseInt(req.query.limit as string, 10) : 20;
      const before = req.query.before
        ? Number.parseInt(req.query.before as string, 10)
        : Date.now();
      const _worldId = req.query.worldId as string;

      const memories = await runtime.getMemories({
        tableName: 'messages',
        roomId,
        count: limit,
        end: before,
      });

      const cleanMemories = memories.map((memory) => {
        return {
          ...memory,
          embedding: undefined,
        };
      });

      res.json({
        success: true,
        data: {
          memories: cleanMemories,
        },
      });
    } catch (error) {
      logger.error('[MEMORIES GET] Error retrieving memories for room:', error);
      res.status(500).json({
        success: false,
        error: {
          code: 500,
          message: 'Failed to retrieve memories',
          details: error.message,
        },
      });
    }
  });

  router.post('/:agentId/message', async (req: CustomRequest, res) => {
    logger.debug('[MESSAGES CREATE] Creating new message');
    const agentId = validateUuid(req.params.agentId);
    if (!agentId) {
      res.status(400).json({
        success: false,
        error: {
          code: 'INVALID_ID',
          message: 'Invalid agent ID format',
        },
      });
      return;
    }

    // get runtime
    const runtime = agents.get(agentId);
    if (!runtime) {
      res.status(404).json({
        success: false,
        error: {
          code: 'NOT_FOUND',
          message: 'Agent not found',
        },
      });
      return;
    }

    const entityId = req.body.entityId;
    const roomId = req.body.roomId;

    const source = req.body.source;
    const text = req.body.text.trim();

    const channelType = req.body.channelType;

    try {
      const messageId = createUniqueUuid(runtime, Date.now().toString());

      const content: Content = {
        text,
        attachments: [],
        source,
        inReplyTo: undefined,
        channelType: channelType || ChannelType.API,
      };

      const userMessage = {
        content,
        entityId,
        roomId,
        agentId: runtime.agentId,
      };

      const memory: Memory = {
        id: createUniqueUuid(runtime, messageId),
        ...userMessage,
        agentId: runtime.agentId,
        entityId,
        roomId,
        content,
        createdAt: Date.now(),
      };

      // save message
      await runtime.createMemory(memory, 'messages');

      let state = await runtime.composeState(memory);

      const prompt = composePromptFromState({
        state,
        template: messageHandlerTemplate,
      });

      const response = await runtime.useModel(ModelType.OBJECT_LARGE, {
        prompt,
      });

      if (!response) {
        res.status(500).json({
          success: false,
          error: {
            code: 'MODEL_ERROR',
            message: 'No response from model',
          },
        });
        return;
      }

      const responseMessage: Memory = {
        id: createUniqueUuid(runtime, messageId),
        ...userMessage,
        entityId: runtime.agentId,
        content: response,
        createdAt: Date.now(),
      };

      const replyHandler = async (message: Content) => {
        res.status(201).json({
          success: true,
          data: {
            message,
            messageId,
            name: runtime.character.name,
            roomId: req.body.roomId,
            source,
          },
        });
        return [memory];
      };

      await runtime.processActions(memory, [responseMessage], state, replyHandler);

      await runtime.evaluate(memory, state);

      if (!res.headersSent) {
        res.status(202).json();
      }
    } catch (error) {
      logger.error('Error processing message:', error.message);
      res.status(500).json({
        success: false,
        error: {
          code: 'PROCESSING_ERROR',
          message: 'Error processing message',
          details: error.message,
        },
      });
    }
  });

  // get all memories for an agent
  router.get('/:agentId/memories', async (req, res) => {
    const agentId = validateUuid(req.params.agentId);

    if (!agentId) {
      res.status(400).json({
        success: false,
        error: {
          code: 'INVALID_ID',
          message: 'Invalid agent ID',
        },
      });
      return;
    }

    const runtime = agents.get(agentId);
    if (!runtime) {
      res.status(404).json({
        success: false,
        error: {
          code: 'NOT_FOUND',
          message: 'Agent not found',
        },
      });
      return;
    }

    // Get tableName from query params, default to "messages"
    const tableName = (req.query.tableName as string) || 'messages';

    const memories = await runtime.getMemories({
      agentId,
      tableName,
    });

    const cleanMemories = memories.map((memory) => {
      return {
        ...memory,
        embedding: undefined,
      };
    });

    res.json({
      success: true,
      data: cleanMemories,
    });
  });

  // update a specific memory for an agent
  router.patch('/:agentId/memories/:memoryId', async (req, res) => {
    const agentId = validateUuid(req.params.agentId);
    const memoryId = validateUuid(req.params.memoryId);

    const memory = req.body;

    if (!agentId || !memoryId) {
      res.status(400).json({
        success: false,
        error: {
          code: 'INVALID_ID',
          message: 'Invalid agent ID or memory ID format',
        },
      });
      return;
    }

    const runtime = agents.get(agentId);
    if (!runtime) {
      res.status(404).json({
        success: false,
        error: {
          code: 'NOT_FOUND',
          message: 'Agent not found',
        },
      });
      return;
    }

    try {
      // Ensure memory has the correct ID from the path
      const memoryToUpdate = {
        ...memory,
        id: memoryId,
      };

      await runtime.updateMemory(memoryToUpdate);

      logger.success(`[MEMORY UPDATE] Successfully updated memory ${memoryId}`);
      res.json({
        success: true,
        data: {
          id: memoryId,
          message: 'Memory updated successfully',
        },
      });
    } catch (error) {
      logger.error(`[MEMORY UPDATE] Error updating memory ${memoryId}:`, error);
      res.status(500).json({
        success: false,
        error: {
          code: 'UPDATE_ERROR',
          message: 'Failed to update memory',
          details: error.message,
        },
      });
    }
  });

  // Knowledge management routes
  router.post('/:agentId/memories/upload-knowledge', upload.array('files'), async (req, res) => {
    const agentId = validateUuid(req.params.agentId);

    if (!agentId) {
      res.status(400).json({
        success: false,
        error: {
          code: 'INVALID_ID',
          message: 'Invalid agent ID format',
        },
      });
      return;
    }

    const runtime = agents.get(agentId);

    if (!runtime) {
      res.status(404).json({
        success: false,
        error: {
          code: 'NOT_FOUND',
          message: 'Agent not found',
        },
      });
      return;
    }

    const files = req.files as Express.Multer.File[];

    if (!files || files.length === 0) {
      res.status(400).json({
        success: false,
        error: {
          code: 'NO_FILES',
          message: 'No files uploaded',
        },
      });
      return;
    }

    try {
      const results = [];

      for (const file of files) {
        try {
          // Read file content
          const content = fs.readFileSync(file.path, 'utf8');

          // Format the content with Path: prefix like in the devRel/index.ts example
          const relativePath = file.originalname;
          const formattedContent = `Path: ${relativePath}\n\n${content}`;

          // Create knowledge item with proper metadata
          const knowledgeId = createUniqueUuid(runtime, `knowledge-${Date.now()}`);
          const fileExt = file.originalname.split('.').pop()?.toLowerCase() || '';
          const filename = file.originalname;
          const title = filename.replace(`.${fileExt}`, '');

          const knowledgeItem = {
            id: knowledgeId,
            content: {
              text: formattedContent,
            },
            metadata: {
              type: MemoryType.DOCUMENT,
              timestamp: Date.now(),
              filename: filename,
              fileExt: fileExt,
              title: title,
              path: relativePath,
              fileType: file.mimetype,
              fileSize: file.size,
              source: 'upload',
            },
          };

          // Add knowledge to agent
          await runtime.addKnowledge(knowledgeItem, {
            targetTokens: 1500,
            overlap: 200,
            modelContextSize: 4096,
          });

          // Clean up temp file immediately after successful processing
          if (file.path && fs.existsSync(file.path)) {
            fs.unlinkSync(file.path);
          }

          results.push({
            id: knowledgeId,
            filename: relativePath,
            type: file.mimetype,
            size: file.size,
            uploadedAt: Date.now(),
            preview:
              formattedContent.length > 0
                ? `${formattedContent.substring(0, 150)}${formattedContent.length > 150 ? '...' : ''}`
                : 'No preview available',
          });
        } catch (fileError) {
          logger.error(`[KNOWLEDGE POST] Error processing file ${file.originalname}: ${fileError}`);
          // Clean up this file if it exists
          if (file.path && fs.existsSync(file.path)) {
            fs.unlinkSync(file.path);
          }
          // Continue with other files even if one fails
        }
      }

      res.json({
        success: true,
        data: results,
      });
    } catch (error) {
      logger.error(`[KNOWLEDGE POST] Error uploading knowledge: ${error}`);

      // Clean up any remaining files
      if (files) {
        for (const file of files) {
          if (file.path && fs.existsSync(file.path)) {
            try {
              fs.unlinkSync(file.path);
            } catch (cleanupError) {
              logger.error(
                `[KNOWLEDGE POST] Error cleaning up file ${file.originalname}: ${cleanupError}`
              );
            }
          }
        }
      }

      res.status(500).json({
        success: false,
        error: {
          code: 500,
          message: 'Failed to upload knowledge',
          details: error.message,
        },
      });
    }
  });

  router.post('/groups/:serverId', async (req, res) => {
    const serverId = validateUuid(req.params.serverId);

    const { name, worldId, source, metadata, agentIds = [] } = req.body;

    if (!Array.isArray(agentIds) || agentIds.length === 0) {
      res.status(400).json({
        success: false,
        error: {
          code: 'BAD_REQUEST',
          message: 'agentIds must be a non-empty array',
        },
      });
    }

    let results = [];
    let errors = [];

    for (const agentId of agentIds) {
      const runtime = agents.get(agentId);

      if (!runtime) {
        errors.push({
          agentId,
          code: 'NOT_FOUND',
          message: 'Agent not found',
        });
        continue;
      }

      try {
        const roomId = createUniqueUuid(runtime, serverId);
        const roomName = name || `Chat ${new Date().toLocaleString()}`;

        await runtime.ensureWorldExists({
          id: worldId,
          name: source,
          agentId: runtime.agentId,
          serverId: serverId,
        });

        await runtime.ensureRoomExists({
          id: roomId,
          name: roomName,
          source,
          type: ChannelType.API,
          worldId,
          serverId,
          metadata,
        });

        await runtime.addParticipant(runtime.agentId, roomId);
        await runtime.ensureParticipantInRoom(runtime.agentId, roomId);
        await runtime.setParticipantUserState(roomId, runtime.agentId, 'FOLLOWED');

        results.push({
          id: roomId,
          name: roomName,
          createdAt: Date.now(),
          source: 'client',
          worldId,
        });
      } catch (error) {
        logger.error(`[ROOM CREATE] Error creating room for agent ${agentId}:`, error);
        errors.push({
          agentId,
          code: 'CREATE_ERROR',
          message: 'Failed to Create group',
          details: error.message,
        });
      }
    }

    if (results.length === 0) {
      res.status(500).json({
        success: false,
        error: errors.length
          ? errors
          : [{ code: 'UNKNOWN_ERROR', message: 'No rooms were created' }],
      });
    }

    res.status(errors.length ? 207 : 201).json({
      success: errors.length === 0,
      data: results,
      errors: errors.length ? errors : undefined,
    });
  });

  router.delete('/groups/:serverId', async (req, res) => {
    const serverId = validateUuid(req.params.serverId);
    try {
      await db.deleteRoomsByServerId(serverId);

      res.status(204).send();
    } catch (error) {
      logger.error('[GROUP DELETE] Error deleting group:', error);
      res.status(500).json({
        success: false,
        error: {
          code: 'DELETE_ERROR',
          message: 'Error deleting group',
          details: error.message,
        },
      });
    }
  });

  return router;
}<|MERGE_RESOLUTION|>--- conflicted
+++ resolved
@@ -91,12 +91,7 @@
   });
 
   router.all('/:agentId/plugins/:pluginName/*', async (req, res, next) => {
-<<<<<<< HEAD
-    const agentId = req.params.agentId;
-    console.log('*** agentId', agentId);
-=======
     const agentId = req.params.agentId as UUID;
->>>>>>> 36c6b927
     if (!agentId) {
       logger.debug('[AGENT PLUGINS MIDDLEWARE] Params required');
       res.status(400).json({
@@ -110,15 +105,9 @@
     }
 
     try {
-<<<<<<< HEAD
-      let runtime: IAgentRuntime | null = null;
-      if (validateUuid(agentId)) {
-        runtime = agents.get(agentId as UUID);
-=======
       let runtime: IAgentRuntime | undefined;
       if (validateUuid(agentId)) {
         runtime = agents.get(agentId);
->>>>>>> 36c6b927
       }
       // if runtime is null, look for runtime with the same name
       if (!runtime) {
@@ -1055,6 +1044,8 @@
         name: req.body.name,
         source: 'direct',
         type: ChannelType.API,
+        worldId: createUniqueUuid(runtime, 'direct'),
+        worldName: 'Direct',
       });
 
       const messageId = createUniqueUuid(runtime, Date.now().toString());
