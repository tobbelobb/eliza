--- conflicted
+++ resolved
@@ -47,16 +47,10 @@
   "devDependencies": {
     "@babel/core": "^7.22.1",
     "@babel/parser": "^7.22.6",
-<<<<<<< HEAD
-    "@elizaos/plugin-anthropic": "^1.0.0-beta.37",
-    "@elizaos/plugin-openai": "^1.0.0-beta.37",
-    "@elizaos/plugin-sql": "^1.0.0-beta.37",
-    "@elizaos/plugin-bootstrap": "^1.0.0-beta.37",
-=======
     "@elizaos/plugin-anthropic": "^1.0.0-beta.38",
     "@elizaos/plugin-openai": "^1.0.0-beta.38",
     "@elizaos/plugin-sql": "^1.0.0-beta.38",
->>>>>>> fe724b0c
+    "@elizaos/plugin-bootstrap": "^1.0.0-beta.38",
     "@types/babel__core": "^7.20.1",
     "@types/diff": "^5.0.3",
     "@types/fs-extra": "^11.0.1",
