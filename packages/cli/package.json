{
  "name": "@elizaos/cli",
  "version": "1.0.0-beta.75",
  "description": "elizaOS CLI - Manage your AI agents and plugins",
  "publishConfig": {
    "access": "public",
    "workspaces": {
      "preserveIfPresent": true
    }
  },
  "license": "MIT",
  "author": {
    "name": "elizaOS",
    "url": "https://twitter.com/eliza_OS"
  },
  "repository": {
    "type": "git",
    "url": "https://github.com/elizaOS/eliza.git",
    "directory": "packages/cli"
  },
  "files": [
    "dist",
    "templates"
  ],
  "keywords": [],
  "type": "module",
  "exports": {
    ".": "./dist/index.js",
    "./package.json": "./package.json"
  },
  "bin": {
    "elizaos": "./dist/index.js"
  },
  "scripts": {
    "start": "bun run build && node dist/index.js start",
    "build": "npx tsup && bun run src/scripts/copy-client-dist.ts && bun run src/scripts/copy-templates.ts",
    "lint": "prettier --write ./src",
    "format": "prettier --write ./src",
    "format:check": "prettier --check ./src",
    "clean": "rm -rf dist .turbo node_modules .turbo-tsconfig.json tsconfig.tsbuildinfo",
    "test:cli": "bun run test:setup-commands && bun run test:agent-commands && bun run test:agent-customisations && bun run test:setup-monorepo && bun run test:plugins-command"
  },
  "devDependencies": {
    "@babel/core": "^7.22.1",
    "@babel/parser": "^7.22.6",
    "@types/babel__core": "^7.20.1",
    "@types/diff": "^5.0.3",
    "@types/fs-extra": "^11.0.1",
    "@types/lodash": "^4.17.7",
    "@types/node": "^22.15.3",
    "@types/prompts": "^2.4.2",
    "@types/semver": "^7.5.8",
    "axios": "^1.7.9",
    "commander": "^10.0.0",
    "diff": "^5.1.0",
    "dotenv": "^16.4.5",
    "esbuild-plugin-copy": "^2.1.1",
    "execa": "^7.0.0",
    "fs-extra": "^11.1.0",
    "glob": "^11.0.0",
    "https-proxy-agent": "^6.2.0",
    "prettier": "3.5.3",
    "prompts": "^2.4.2",
    "recast": "^0.23.2",
    "rimraf": "6.0.1",
    "tsconfig-paths": "^4.2.0",
    "tsup": "8.4.0",
    "tsx": "^4.19.2",
    "type-fest": "^3.8.0",
    "typescript": "5.8.2",
    "vitest": "^1.3.1",
    "yoctocolors": "^2.1.1"
  },
  "gitHead": "d5bd5c43bfebeb7ac02f9e029f924cb6cd5c2ec7",
  "dependencies": {
    "@electric-sql/pglite": "^0.2.17",
<<<<<<< HEAD
    "@elizaos/core": "^1.0.0-beta",
    "@elizaos/plugin-local-ai": "^1.0.0-beta",
    "@elizaos/plugin-sql": "^1.0.0-beta",
    "@noble/curves": "^1.6.0",
    "@types/express": "^5.0.2",
=======
    "@elizaos/core": "^1.0.0-beta.69",
    "@elizaos/plugin-local-ai": "^1.0.0-beta.53",
    "@elizaos/plugin-openai": "^1.0.0-beta.51",
    "@elizaos/plugin-sql": "^1.0.0-beta.69",
>>>>>>> 699a513b
    "bun": "^1.2.13",
    "chokidar": "^4.0.3",
    "execa": "^7.0.0",
    "express": "^5.1.0",
    "multer": "^2.0.0",
    "octokit": "^4.1.3",
    "path-to-regexp": "^8.2.0",
    "semver": "^7.7.2",
    "socket.io": "^4.8.1",
    "zod": "3.24.2"
  }
}<|MERGE_RESOLUTION|>--- conflicted
+++ resolved
@@ -74,18 +74,12 @@
   "gitHead": "d5bd5c43bfebeb7ac02f9e029f924cb6cd5c2ec7",
   "dependencies": {
     "@electric-sql/pglite": "^0.2.17",
-<<<<<<< HEAD
     "@elizaos/core": "^1.0.0-beta",
     "@elizaos/plugin-local-ai": "^1.0.0-beta",
     "@elizaos/plugin-sql": "^1.0.0-beta",
+    "@elizaos/plugin-openai": "^1.0.0-beta",
     "@noble/curves": "^1.6.0",
     "@types/express": "^5.0.2",
-=======
-    "@elizaos/core": "^1.0.0-beta.69",
-    "@elizaos/plugin-local-ai": "^1.0.0-beta.53",
-    "@elizaos/plugin-openai": "^1.0.0-beta.51",
-    "@elizaos/plugin-sql": "^1.0.0-beta.69",
->>>>>>> 699a513b
     "bun": "^1.2.13",
     "chokidar": "^4.0.3",
     "execa": "^7.0.0",
